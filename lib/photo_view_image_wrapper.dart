--- conflicted
+++ resolved
@@ -25,11 +25,8 @@
   final Color backgroundColor;
   final ScaleBoundaries scaleBoundaries;
   final ImageProvider imageProvider;
-<<<<<<< HEAD
   final bool gaplessPlayback;
-=======
   final Size size;
->>>>>>> 131e0630
 
   @override
   State<StatefulWidget> createState() {
